[package]
name = "identity-account"
version = "0.5.0-dev.4"
authors = ["IOTA Stiftung"]
edition = "2021"
homepage = "https://www.iota.org"
keywords = ["iota", "tangle", "identity"]
license = "Apache-2.0"
readme = "../README.md"
repository = "https://github.com/iotaledger/identity.rs"
description = "Secure storage for Decentralized Identifiers and Verifiable Credentials."

[dependencies]
identity-account-storage = { version = "=0.5.0-dev.4", path = "../identity-account-storage", default-features = false }
identity-core = { version = "=0.5.0-dev.4", path = "../identity-core" }
identity-credential = { version = "=0.5.0-dev.4", path = "../identity-credential" }
identity-did = { version = "=0.5.0-dev.4", path = "../identity-did" }
identity-iota = { version = "=0.5.0-dev.4", path = "../identity-iota", default-features = false }
identity-iota-core = { version = "=0.5.0-dev.4", path = "../identity-iota-core", default-features = false }
log = { version = "0.4", default-features = false }
paste = { version = "1.0" }
serde = { version = "1.0", default-features = false, features = ["alloc", "derive"] }
strum = { version = "0.24.0", default-features = false, features = ["std", "derive"] }
thiserror = { version = "1.0" }
<<<<<<< HEAD
tokio = { version = "1.14", features = ["sync"] }
zeroize = { version = "1.4" }
=======
zeroize = { version = "1.4", optional = true }
>>>>>>> 34bb77ad

[dependencies.iota-crypto]
version = "0.7"
features = ["blake2b", "ed25519", "hmac", "pbkdf", "sha", "slip10", "std"]

[dev-dependencies]
futures = { version = "0.3" }
rand = { version = "0.8" }
rusty-fork = { version = "0.3" }
<<<<<<< HEAD
tokio = { version = "1.14", features = ["macros", "rt", "rt-multi-thread", "sync"] }

[features]
default = ["stronghold", "async", "send-sync-storage"]
mem-client = []
stronghold = [
  "iota_stronghold",
  "stronghold_engine",
  "actix",
  "tokio/rt-multi-thread",
]
async = ["identity-iota/async"]
send-sync-storage = []
=======
tokio = { version = "1.17.0", default-features = false, features = ["macros", "rt", "rt-multi-thread", "sync"] }

[features]
default = ["async", "stronghold"]
mem-client = []
stronghold = ["identity-account-storage/stronghold", "zeroize"]
async = ["identity-iota/async"]
>>>>>>> 34bb77ad
<|MERGE_RESOLUTION|>--- conflicted
+++ resolved
@@ -22,12 +22,7 @@
 serde = { version = "1.0", default-features = false, features = ["alloc", "derive"] }
 strum = { version = "0.24.0", default-features = false, features = ["std", "derive"] }
 thiserror = { version = "1.0" }
-<<<<<<< HEAD
-tokio = { version = "1.14", features = ["sync"] }
-zeroize = { version = "1.4" }
-=======
 zeroize = { version = "1.4", optional = true }
->>>>>>> 34bb77ad
 
 [dependencies.iota-crypto]
 version = "0.7"
@@ -37,26 +32,11 @@
 futures = { version = "0.3" }
 rand = { version = "0.8" }
 rusty-fork = { version = "0.3" }
-<<<<<<< HEAD
 tokio = { version = "1.14", features = ["macros", "rt", "rt-multi-thread", "sync"] }
 
 [features]
 default = ["stronghold", "async", "send-sync-storage"]
 mem-client = []
-stronghold = [
-  "iota_stronghold",
-  "stronghold_engine",
-  "actix",
-  "tokio/rt-multi-thread",
-]
-async = ["identity-iota/async"]
-send-sync-storage = []
-=======
-tokio = { version = "1.17.0", default-features = false, features = ["macros", "rt", "rt-multi-thread", "sync"] }
-
-[features]
-default = ["async", "stronghold"]
-mem-client = []
 stronghold = ["identity-account-storage/stronghold", "zeroize"]
 async = ["identity-iota/async"]
->>>>>>> 34bb77ad
+send-sync-storage = ["identity-account-storage/send-sync-storage"]